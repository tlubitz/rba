from django.http import HttpResponseRedirect
from django.shortcuts import render, render_to_response
from simulator.forms import UploadFileForm
from django.conf import settings
from django.http import HttpResponse
from django.views.decorators.http import require_POST
from django.shortcuts import redirect
from django.views.decorators.csrf import csrf_exempt

import os
import shutil
import zipfile
import json
import socket
import cplex
import random
import matplotlib
#matplotlib.use('TkAgg')
matplotlib.use('Agg')
import matplotlib.pyplot as plt

from .static.python.rbatools import rba_wrapper
from .static.python.rbatools import rba_websimulator_interface

global wrapper
<<<<<<< HEAD
=======
GLOBAL_Entry = None
>>>>>>> 3337f911

def index(request):
    '''
    main page handling rba file upload and fine tuning parameters
    '''    
    # create essential variables
    for var in ['rbafilezip',
                'rbafilename',
                'emap_path',
                'proteomap_path',
                'sbtab_path',
                'dl_path',
                'log_path',
                'status',
                'errors',
                'model_parameters_list',
                'model_species_list',
                'plot_path']:
        if not request.session.get(var, None):
            request.session[var] = False

    for var in ['error_code', 'csv_paths']:
        if not request.session.get(var, None):
            request.session[var] = []

    if request.method == 'POST':
        form = UploadFileForm(request.POST, request.FILES)
        if form.is_valid():
            if not (request.FILES['zipfile'].name).endswith('.zip'):
                request.session['error_code'].append('This is not a zip file. Please only use zip files.')
            else:
                # first create new directory
                media_directory = settings.MEDIA_ROOT
                current_rba_name = request.FILES['zipfile'].name[:-4]
                request.session['newdir'] = os.path.join(media_directory, current_rba_name)

                try: os.mkdir(request.session['newdir'])
                except: print('Could not create new directory for zip file contents.')

                # then unzip the zip file
                try:
                    newzip = zipfile.ZipFile(request.FILES['zipfile'], 'r')
                    newzip.extractall(request.session['newdir'])
                    request.session['rbafilename'] = request.FILES['zipfile'].name
                except: request.session['error_code'].append('Could not unzip file. Is it valid?')
                
                return HttpResponseRedirect('/simulator')

    else:
        form = UploadFileForm()

    if request.session['error_code'] != []: request.session['errors'] = True
    request.session.modified = True

    return render(request, 'index.html', {'form': form,
                                          'status': request.session['status'],
                                          'errors': request.session['errors'],
                                          'rbafilename': request.session['rbafilename'],
                                          'error_code': request.session['error_code'],
                                          'emap_path': request.session['emap_path'],
                                          'proteomap_path': request.session['proteomap_path'],
                                          'csv_paths': request.session['csv_paths'],
                                          'log_path': request.session['log_path'],
                                          'sbtab_path': request.session['sbtab_path'],
                                          'dl_path': request.session['dl_path'],
                                          'plot_path': request.session['plot_path'],
                                          'model_parameters_list': request.session['model_parameters_list'],
                                          'model_species_list': request.session['model_species_list']})


def clearsession(request):
    '''
    clears all session variables
    '''
    global wrapper
    del wrapper

    # delete current project directory (only if it was an uploaded model)
    if not request.session['newdir'].startswith('simulator/static/python/models/') and not request.session['newdir'].startswith('/home/TimoSan/'):
        try: shutil.rmtree(request.session['newdir'])
        except: print('Cannot delete %s' %request.session['newdir'])

    # delete session variables
    keys = ['rbafilezip', 'rbafilename', 'newdir', 'error_code', 'emap_path', 'proteomap_path', 'csv_paths', 'sbtab_path', 'dl_path', 'plot_path', 'status', 'errors', 'model_parameters_list', 'model_species_list']
    for key in keys:
        try: del request.session[key]
        except: print('Cannot delete %s' %(key))

    request.session.modified = True

    return HttpResponse('ok')




@csrf_exempt
def loadmodel(request):
    '''
    load an existing model from server
    '''
    request.session['csv_mode'] = 'w'
    # identify model and set directory
    request.session['rbafilename'] = json.loads(list(request.POST.items())[0][0])['modelname']
    if socket.gethostname() == 'timputer': request.session['newdir'] = 'simulator/static/python/models/%s' %(request.session['rbafilename'][:-4])
    else: request.session['newdir'] = '/home/TimoSan/rba/static/python/models/%s' %(request.session['rbafilename'][:-4])

    # load model and prepare parameters for change xxx
    global wrapper
    wrapper = rba_websimulator_interface.RBA_websimulator_interface(request.session['newdir'])
    parameter_values = wrapper.current_parameter_values

    # parameters
    mpl = []
    for p in parameter_values:
        df = parameter_values[p]
        for i,j in df.iterrows():
            mpl.append([p, j[p]])
            break
    request.session['model_parameters_list'] = mpl

    # medium species
    mss = wrapper.get_changeable_medium_species()
    msl = []
    for i,j in mss.iterrows():
        msl.append([j['Parameter'], j['Type']])
    request.session['model_species_list'] = msl
    
    request.session.modified = True

    return HttpResponse('ok')


@csrf_exempt
def simulate(request):
    '''
    Simulate model
    '''
    global wrapper
    cplex_error = False
    if socket.gethostname() == 'timputer':
        pre_path = 'simulator/static/results/'
        mode = 'dev'
    else:
        pre_path = '/home/TimoSan/rba/static/'
        mode = 'prod'

    try:
        parameters = json.loads(list(request.POST.items())[0][0])['parameters']
        species = json.loads(list(request.POST.items())[0][0])['species']
    except:
        parameters = {}
        species = {}

    if parameters == {} and species == {}:
        try: wrapper.set_default_parameters()
        except: request.session['error_code'].append('The default parameters could not be set. Is the model valid?')
    else:
        for s in species:
            wrapper.set_medium_component(s, new_value=float(species[s]))
        for p in parameters:
            wrapper.set_parameter_multiplier(p, new_value=float(parameters[p]))
            wrapper.determine_parameter_values(model_parameter=p, x_min=0, x_max=1, intervals=100)

    wrapper.rba_session.findMaxGrowthRate()
    try: wrapper.rba_session.recordResults('Glucose')
    except: pass
    wrapper.rba_session.writeResults(session_name='Test')

    try:
        # get logfile, save it, and create link to download
        try: os.mkdir(pre_path + '%s'%(request.session['rbafilename'][:-4]))
        except: pass
        log_path = pre_path + '%s/changelog.csv' %request.session['rbafilename'][:-4]
        logfile_content = wrapper.get_change_log()
        if mode == 'dev': 
            logfile_content.to_csv(log_path, header=None, index=None, sep=',', mode=request.session['csv_mode'])
            request.session['log_path'] = '../static/results/%s/changelog.csv'%request.session['rbafilename'][:-4]
        else:
            logfile_content.to_csv(log_path, header=None, index=None, sep=',', mode=request.session['csv_mode'])
            request.session['log_path'] = '../static/%s/changelog.csv'%request.session['rbafilename'][:-4]
        request.session['csv_mode'] = 'w'
    except:
        request.session['error_code'].append('Could not create Logfile for this model.')
   
    if mode == 'dev': request.session['dl_path'] = '../static/python/models/%s/%s' %(request.session['rbafilename'][:-4], request.session['rbafilename'])
    else: request.session['dl_path'] = '/static/python/models/%s/%s' %(request.session['rbafilename'][:-4], request.session['rbafilename'])

    request.session['plot_path'] = False
    request.session['status'] = True
    request.session.modified = True

    return HttpResponse('ok')


@csrf_exempt
def undolast(request):
    '''
    Undo the last simulation step
    '''
    if socket.gethostname() == 'timputer':
        pre_path = 'simulator/static/results/'
        mode = 'dev'
    else:
        pre_path = '/home/TimoSan/rba/static/'
        mode = 'prod'

    global wrapper
    try:
        wrapper.undo_last_change()
    except: request.session['error_code'].append('Could not undo last change')
    
    try:
        # get logfile, save it, and create link to download
        try: os.mkdir(pre_path + '%s'%(request.session['rbafilename'][:-4]))
        except: pass
        log_path = pre_path + '%s/changelog.csv' %request.session['rbafilename'][:-4]
        logfile_content = wrapper.get_change_log()
        if mode == 'dev': 
            logfile_content.to_csv(log_path, header=None, index=None, sep=',', mode=request.session['csv_mode'])
            request.session['log_path'] = '../static/results/%s/changelog.csv'%request.session['rbafilename'][:-4]
        else:
            logfile_content.to_csv(log_path, header=None, index=None, sep=',', mode=request.session['csv_mode'])
            request.session['log_path'] = '../static/%s/changelog.csv'%request.session['rbafilename'][:-4]
    except:
        request.session['error_code'].append('Could not create Logfile for this model.')
   
    request.session['plot_path'] = False
    request.session['status'] = True
    request.session.modified = True

    return HttpResponse('ok')


@csrf_exempt
def plot(request):
    '''
    Plot a parameter
    '''
    if socket.gethostname() == 'timputer':
        pre_path = 'simulator/static/results/'
        mode = 'dev'
    else:
        pre_path = '/home/TimoSan/rba/static/'
        mode = 'prod'

    try: parameter = json.loads(list(request.POST.items())[0][0])['plot_parameter']
    except:
        request.session['error_code'].append('Parameter was not submitted succesfully.')
        parameter = None

    global wrapper
    #try:
    df = wrapper.get_plot_values(model_parameter=parameter)
    #fig = plt.figure(1)
    fig,ax = plt.subplots()

    plt.plot(df[list(df.columns)[0]], df['Original values'])
    plt.plot(df[list(df.columns)[0]], df['Current values'])
    plt.legend(['Original', 'Current'])
    plt.title(parameter)
    plt.xlabel(list(df.columns)[0])
    plt.ylabel(parameter)
    if mode == 'dev':
        plot_path = 'simulator/static/results/%s'%request.session['rbafilename'][:-4]
    else:
        plot_path = '/home/TimoSan/rba/static/results/%s'%request.session['rbafilename'][:-4]
    
    #try: os.mkdir(plot_path)
    #except: print('Could not create new directory for plot results.')
    '''import pickle
    pickle.dump(fig, open(plot_path + '/FigureObject.fig.pickle', 'wb'))
    request.session['plot_path'] = '../static/results/%s/FigureObject.fig.pickle'%request.session['rbafilename'][:-4]'''
    plt.savefig(plot_path + '/plot.png')
    if mode == 'dev':
        request.session['plot_path'] = '../static/results/%s/plot.png'%request.session['rbafilename'][:-4]
    else:
        request.session['plot_path'] = '../static/results/%s/plot.png'%request.session['rbafilename'][:-4]
        #plt.show()
        #plt.close()
    #except:
    #    request.session['error_code'].append('Parameter could not be plotted.')

    request.session.modified = True

    return HttpResponse('ok')<|MERGE_RESOLUTION|>--- conflicted
+++ resolved
@@ -23,10 +23,6 @@
 from .static.python.rbatools import rba_websimulator_interface
 
 global wrapper
-<<<<<<< HEAD
-=======
-GLOBAL_Entry = None
->>>>>>> 3337f911
 
 def index(request):
     '''
